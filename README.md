--- conflicted
+++ resolved
@@ -1,7 +1,4 @@
-<<<<<<< HEAD
-=======
-
->>>>>>> 3fc199a8
+
 # This repo seeks to implement Keras Core ops to allow native-esque PyTorch style loss functions rather than the class based Keras_Core loss functions
 
 -----------------------------------------------------------------------------
